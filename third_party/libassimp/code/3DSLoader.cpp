--- conflicted
+++ resolved
@@ -175,11 +175,7 @@
     // Initialize members
     D3DS::Node _rootNode("UNNAMED");
     mLastNodeIndex             = -1;
-<<<<<<< HEAD
-    mCurrentNode               = new D3DS::Node("UNNAMED");
-=======
     mCurrentNode               = &_rootNode;
->>>>>>> 4be93cbd
     mRootNode                  = mCurrentNode;
     mRootNode->mHierarchyPos   = -1;
     mRootNode->mHierarchyIndex = -1;
